--- conflicted
+++ resolved
@@ -67,8 +67,6 @@
     return a[:out_len]
 
 
-<<<<<<< HEAD
-=======
 @nb.njit
 def moving_matmul(a, k):
     """
@@ -110,7 +108,6 @@
         return np.dot
 
 
->>>>>>> 6a685d5b
 @nb.njit(fastmath=True)
 def mm1(a, b, c):
     c_0_0 = a[0, 0] * b[0, 0]
